--- conflicted
+++ resolved
@@ -18,10 +18,6 @@
 	"github.com/go-playground/validator/v10"
 	"github.com/rs/zerolog/log"
 	"go.mongodb.org/mongo-driver/bson/primitive"
-<<<<<<< HEAD
-=======
-	"go.mongodb.org/mongo-driver/mongo"
->>>>>>> fac5ebd3
 )
 
 // HTTPClient interface
@@ -59,7 +55,6 @@
 			c.JSON(http.StatusBadRequest, responses.UserResponse{Status: http.StatusBadRequest, Message: "validation error", Data: map[string]interface{}{"data": err.Error()}})
 			return
 		}
-<<<<<<< HEAD
 
 		if user, _ := DB.FindUserByEmail(ctx, user.Email); user != nil {
 			log.Error().Msg("User already exists with email: " + user.Email)
@@ -70,13 +65,6 @@
 					"data": "User already exists with email: " + user.Email,
 				},
 			})
-=======
-		var result bson.M
-		_ = userCollection.FindOne(ctx, bson.D{{"email", user.Email}}).Decode(&result)
-		if result != nil {
-			log.Error().Msg("User already exists")
-			c.JSON(http.StatusBadRequest, responses.UserResponse{Status: http.StatusBadRequest, Message: "user already exists", Data: map[string]interface{}{"data": "user already exists"}})
->>>>>>> fac5ebd3
 			return
 		}
 
@@ -110,27 +98,17 @@
 			Company:  companyIdObject,
 		}
 
-<<<<<<< HEAD
 		// Call the CreateUser method on the DB interface
 		userId, err := DB.CreateUser(ctx, userWithCompany)
 		if err != nil {
 			log.Error().Err(err).Msg("Error storing a user on database")
 			c.JSON(http.StatusInternalServerError, responses.UserResponse{Status: http.StatusInternalServerError, Message: "error storing user on database", Data: map[string]interface{}{"data": err.Error()}})
-=======
-		result2, err3 := userCollection.InsertOne(ctx, userWithCompany)
-		if err3 != nil {
-			log.Error().Err(err3).Msg("Error storing a user on database")
-			c.JSON(http.StatusInternalServerError, responses.UserResponse{Status: http.StatusInternalServerError, Message: "error creating a user", Data: map[string]interface{}{"data": err.Error()}})
->>>>>>> fac5ebd3
 			return
 		}
 
 		log.Info().Msg("User created successfully")
-<<<<<<< HEAD
 		user.Id = userId.Hex()
-=======
-		user.Id = result2.InsertedID.(primitive.ObjectID).Hex()
->>>>>>> fac5ebd3
+
 		log.Info().Msg("User ID: " + user.Id)
 		c.JSON(http.StatusCreated, responses.UserResponse{Status: http.StatusCreated, Message: "success", Data: map[string]interface{}{"user": user}})
 	}
